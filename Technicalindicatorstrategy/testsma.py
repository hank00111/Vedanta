import requests
import pandas as pd
from datetime import datetime, timedelta

<<<<<<< HEAD
def get_binance_kline(symbol: str, interval: str, end_time: datetime, limit: int = 300) -> pd.DataFrame:
    base_url = "https://api.binance.com/api/v3/klines"
    end_timestamp = int(end_time.timestamp() * 1000)
    params = {
        "symbol": symbol.upper(),
        "interval": interval,
        "endTime": end_timestamp,
        "limit": limit
    }
    response = requests.get(base_url, params=params)
    response.raise_for_status()
    data = response.json()
    df = pd.DataFrame(data, columns=[
        "timestamp", "open", "high", "low", "close", "volume",
        "close_time", "quote_asset_volume", "number_of_trades",
        "taker_buy_base_asset_volume", "taker_buy_quote_asset_volume", "ignore"
    ])
    df["timestamp"] = pd.to_datetime(df["timestamp"], unit="ms")
    df[["open", "high", "low", "close"]] = df[["open", "high", "low", "close"]].astype(float)
    return df[["timestamp", "open", "high", "low", "close"]]

def detect_sma_cross(df:pd.DataFrame,n1:int=1,n2:int=2) -> pd.DataFrame:
    df["sma_1"] = df["close"].rolling(window=n1).mean()
    df["sma_2"] = df["close"].rolling(window=n2).mean()

    # Initialize signal and position columns
    df["signal"] = 0
    df["position"] = 0

    current_position = 0 # Track current position (1: long, -1: short, 0: flat)
    signals = []
    positions = []

    for i in range(len(df)):
        # Ensure enough data for indicators
        if i < max(n1, n2): # Need enough bars for SMA calculation
            signals.append(0)
            positions.append(0)
            continue

        curr_sma1 = df.loc[i, "sma_1"]
        curr_sma2 = df.loc[i, "sma_2"]
        prev_sma1 = df.loc[i-1, "sma_1"]
        prev_sma2 = df.loc[i-1, "sma_2"]

        current_bar_signal = 0

        # --- Exit Conditions ---
        if current_position == 1: # Currently long
            # Exit if SMA1 crosses below SMA2
            if curr_sma1 < curr_sma2 and prev_sma1 >= prev_sma2:
                current_position = 0
                current_bar_signal = -1 # Exit long signal
        elif current_position == -1: # Currently short
            # Exit if SMA1 crosses above SMA2
            if curr_sma1 > curr_sma2 and prev_sma1 <= prev_sma2:
                current_position = 0
                current_bar_signal = 1 # Exit short signal

        # --- Entry Conditions ---
        if current_position == 0: # Only enter if currently flat
            # Buy signal: SMA1 crosses above SMA2
            if curr_sma1 > curr_sma2 and prev_sma1 <= prev_sma2:
                current_position = 1
                current_bar_signal = 1 # Entry long signal
            # Sell signal: SMA1 crosses below SMA2
            elif curr_sma1 < curr_sma2 and prev_sma1 >= prev_sma2:
                current_position = -1
                current_bar_signal = -1 # Entry short signal
        
        signals.append(current_bar_signal)
        positions.append(current_position)

    df["signal"] = signals
    df["position"] = positions
    return df

def get_signals(symbol: str, interval: str, end_time: datetime, limit: int = 300, n1: int = 1, n2: int = 2) -> pd.DataFrame:
    df = get_binance_kline(symbol, interval, end_time, limit)
    df = detect_sma_cross(df, n1=n1, n2=n2)
    return df
=======
class TestSMAStrategy:
    def __init__(self, n1: int = 1, n2: int = 2):
        self.n1 = n1
        self.n2 = n2

    def get_binance_kline(self, symbol: str, interval: str, end_time: datetime, limit: int = 300) -> pd.DataFrame:
        base_url = "https://api.binance.com/api/v3/klines"
        end_timestamp = int(end_time.timestamp() * 1000)
        params = {
            "symbol": symbol.upper(),
            "interval": interval,
            "endTime": end_timestamp,
            "limit": limit
        }
        response = requests.get(base_url, params=params)
        response.raise_for_status()
        data = response.json()
        df = pd.DataFrame(data, columns=[
            "timestamp", "open", "high", "low", "close", "volume",
            "close_time", "quote_asset_volume", "number_of_trades",
            "taker_buy_base_asset_volume", "taker_buy_quote_asset_volume", "ignore"
        ])
        df["timestamp"] = pd.to_datetime(df["timestamp"], unit="ms", utc=True)
        df[["open", "high", "low", "close"]] = df[["open", "high", "low", "close"]].astype(float)
        return df[["timestamp", "open", "high", "low", "close"]]

    def detect_sma_cross(self, df:pd.DataFrame) -> pd.DataFrame:
        df["sma_1"] = df["close"].rolling(window=self.n1).mean()
        df["sma_2"] = df["close"].rolling(window=self.n2).mean()

        # Initialize signal and position columns
        df["signal"] = 0
        df["position"] = 0

        current_position = 0 # Track current position (1: long, -1: short, 0: flat)
        signals = []
        positions = []

        for i in range(len(df)):
            # Ensure enough data for indicators
            if i < max(self.n1, self.n2): # Need enough bars for SMA calculation
                signals.append(0)
                positions.append(0)
                continue

            curr_sma1 = df.loc[i, "sma_1"]
            curr_sma2 = df.loc[i, "sma_2"]
            prev_sma1 = df.loc[i-1, "sma_1"]
            prev_sma2 = df.loc[i-1, "sma_2"]

            current_bar_signal = 0

            # --- Exit Conditions ---
            if current_position == 1: # Currently long
                # Exit if SMA1 crosses below SMA2
                if curr_sma1 < curr_sma2 and prev_sma1 >= prev_sma2:
                    current_position = 0
                    current_bar_signal = -1 # Exit long signal
            elif current_position == -1: # Currently short
                # Exit if SMA1 crosses above SMA2
                if curr_sma1 > curr_sma2 and prev_sma1 <= prev_sma2:
                    current_position = 0
                    current_bar_signal = 1 # Exit short signal

            # --- Entry Conditions ---
            if current_position == 0: # Only enter if currently flat
                # Buy signal: SMA1 crosses above SMA2
                if curr_sma1 > curr_sma2 and prev_sma1 <= prev_sma2:
                    current_position = 1
                    current_bar_signal = 1 # Entry long signal
                # Sell signal: SMA1 crosses below SMA2
                elif curr_sma1 < curr_sma2 and prev_sma1 >= prev_sma2:
                    current_position = -1
                    current_bar_signal = -1 # Entry short signal
            
            signals.append(current_bar_signal)
            positions.append(current_position)

        df["signal"] = signals
        df["position"] = positions
        return df

    def get_signals(self, symbol: str, interval: str, end_time: datetime, limit: int = 300) -> pd.DataFrame:
        df = self.get_binance_kline(symbol, interval, end_time, limit)
        df = self.detect_sma_cross(df)
        return df
>>>>>>> 13983a50

# 使用範例
if __name__ == '__main__':
    from datetime import datetime
    # 抓 BTCUSDT 的 1小時線，以現在時間為終點
    strategy_instance = TestSMAStrategy(n1=1, n2=2)
    df_signals = strategy_instance.get_signals("BTCUSDT", "1m", datetime.now(),300)
    print(df_signals['signal'].value_counts())<|MERGE_RESOLUTION|>--- conflicted
+++ resolved
@@ -2,89 +2,6 @@
 import pandas as pd
 from datetime import datetime, timedelta
 
-<<<<<<< HEAD
-def get_binance_kline(symbol: str, interval: str, end_time: datetime, limit: int = 300) -> pd.DataFrame:
-    base_url = "https://api.binance.com/api/v3/klines"
-    end_timestamp = int(end_time.timestamp() * 1000)
-    params = {
-        "symbol": symbol.upper(),
-        "interval": interval,
-        "endTime": end_timestamp,
-        "limit": limit
-    }
-    response = requests.get(base_url, params=params)
-    response.raise_for_status()
-    data = response.json()
-    df = pd.DataFrame(data, columns=[
-        "timestamp", "open", "high", "low", "close", "volume",
-        "close_time", "quote_asset_volume", "number_of_trades",
-        "taker_buy_base_asset_volume", "taker_buy_quote_asset_volume", "ignore"
-    ])
-    df["timestamp"] = pd.to_datetime(df["timestamp"], unit="ms")
-    df[["open", "high", "low", "close"]] = df[["open", "high", "low", "close"]].astype(float)
-    return df[["timestamp", "open", "high", "low", "close"]]
-
-def detect_sma_cross(df:pd.DataFrame,n1:int=1,n2:int=2) -> pd.DataFrame:
-    df["sma_1"] = df["close"].rolling(window=n1).mean()
-    df["sma_2"] = df["close"].rolling(window=n2).mean()
-
-    # Initialize signal and position columns
-    df["signal"] = 0
-    df["position"] = 0
-
-    current_position = 0 # Track current position (1: long, -1: short, 0: flat)
-    signals = []
-    positions = []
-
-    for i in range(len(df)):
-        # Ensure enough data for indicators
-        if i < max(n1, n2): # Need enough bars for SMA calculation
-            signals.append(0)
-            positions.append(0)
-            continue
-
-        curr_sma1 = df.loc[i, "sma_1"]
-        curr_sma2 = df.loc[i, "sma_2"]
-        prev_sma1 = df.loc[i-1, "sma_1"]
-        prev_sma2 = df.loc[i-1, "sma_2"]
-
-        current_bar_signal = 0
-
-        # --- Exit Conditions ---
-        if current_position == 1: # Currently long
-            # Exit if SMA1 crosses below SMA2
-            if curr_sma1 < curr_sma2 and prev_sma1 >= prev_sma2:
-                current_position = 0
-                current_bar_signal = -1 # Exit long signal
-        elif current_position == -1: # Currently short
-            # Exit if SMA1 crosses above SMA2
-            if curr_sma1 > curr_sma2 and prev_sma1 <= prev_sma2:
-                current_position = 0
-                current_bar_signal = 1 # Exit short signal
-
-        # --- Entry Conditions ---
-        if current_position == 0: # Only enter if currently flat
-            # Buy signal: SMA1 crosses above SMA2
-            if curr_sma1 > curr_sma2 and prev_sma1 <= prev_sma2:
-                current_position = 1
-                current_bar_signal = 1 # Entry long signal
-            # Sell signal: SMA1 crosses below SMA2
-            elif curr_sma1 < curr_sma2 and prev_sma1 >= prev_sma2:
-                current_position = -1
-                current_bar_signal = -1 # Entry short signal
-        
-        signals.append(current_bar_signal)
-        positions.append(current_position)
-
-    df["signal"] = signals
-    df["position"] = positions
-    return df
-
-def get_signals(symbol: str, interval: str, end_time: datetime, limit: int = 300, n1: int = 1, n2: int = 2) -> pd.DataFrame:
-    df = get_binance_kline(symbol, interval, end_time, limit)
-    df = detect_sma_cross(df, n1=n1, n2=n2)
-    return df
-=======
 class TestSMAStrategy:
     def __init__(self, n1: int = 1, n2: int = 2):
         self.n1 = n1
@@ -171,7 +88,6 @@
         df = self.get_binance_kline(symbol, interval, end_time, limit)
         df = self.detect_sma_cross(df)
         return df
->>>>>>> 13983a50
 
 # 使用範例
 if __name__ == '__main__':
