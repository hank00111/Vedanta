--- conflicted
+++ resolved
@@ -97,22 +97,14 @@
         # --- 判斷出場 ---
         if current_position == 1:  # 多單持倉
             # 跌破 10 日低或觸發停損
-<<<<<<< HEAD
-            if current_close < low_10 or current_close < stop_loss:
-=======
             if current_close < low_10 or (not np.isnan(stop_loss) and current_close < stop_loss):
->>>>>>> 13983a50
                 current_position = 0
                 entry_price = np.nan
                 stop_loss = np.nan
                 current_signal = -1  # 訊號改為 -1，代表平倉
         elif current_position == -1:  # 空單持倉
             # 突破 10 日高或觸發停損
-<<<<<<< HEAD
-            if current_close > high_10 or current_close > stop_loss:
-=======
             if current_close > high_10 or (not np.isnan(stop_loss) and current_close > stop_loss):
->>>>>>> 13983a50
                 current_position = 0
                 entry_price = np.nan
                 stop_loss = np.nan
