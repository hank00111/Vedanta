--- conflicted
+++ resolved
@@ -130,11 +130,7 @@
                 stop_loss = np.nan
                 current_signal = -1  # 訊號改為 -1，代表平倉
                 current_reason = "多單平倉"
-<<<<<<< HEAD
-            elif current_close < stop_loss:
-=======
             elif not np.isnan(stop_loss) and current_close < stop_loss:
->>>>>>> 13983a50
                 current_position = 0
                 entry_price = np.nan
                 stop_loss = np.nan
@@ -148,11 +144,7 @@
                 stop_loss = np.nan
                 current_signal = 1  # 訊號改為 1，代表平倉
                 current_reason = "空單平倉"
-<<<<<<< HEAD
-            elif current_close > stop_loss:
-=======
             elif not np.isnan(stop_loss) and current_close > stop_loss:
->>>>>>> 13983a50
                 current_position = 0
                 entry_price = np.nan
                 stop_loss = np.nan
